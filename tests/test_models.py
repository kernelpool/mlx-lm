# Copyright © 2024 Apple Inc.
import copy
import importlib
import unittest

import mlx.core as mx
import mlx.nn as nn
from mlx.utils import tree_map

from mlx_lm.models import rope_utils
from mlx_lm.models.base import create_causal_mask, scaled_dot_product_attention
from mlx_lm.models.cache import KVCache, RotatingKVCache, make_prompt_cache
from mlx_lm.models.gated_delta import gated_delta_kernel, gated_delta_ops
from mlx_lm.models.ssm import ssm_attn, ssm_update


class TestModels(unittest.TestCase):
    def test_kv_cache(self):
        cache = KVCache()

        k = mx.ones((1, 4, 1, 32), mx.float16)
        v = mx.ones((1, 4, 1, 32), mx.float16)

        k_up, v_up = cache.update_and_fetch(k, v)
        self.assertTrue(mx.array_equal(k_up, k))
        self.assertTrue(mx.array_equal(v_up, v))
        self.assertEqual(cache.offset, 1)

        k = mx.ones((1, 4, cache.step, 32), mx.float16)
        v = mx.ones((1, 4, cache.step, 32), mx.float16)
        k_up, v_up = cache.update_and_fetch(k, v)

        expected = mx.ones((1, 4, cache.step + 1, 32), mx.float16)
        self.assertTrue(mx.array_equal(k_up, expected))
        self.assertTrue(mx.array_equal(v_up, expected))
        self.assertEqual(cache.offset, cache.step + 1)

    def test_rotating_kv_cache(self):
        b, h, d = 1, 2, 32
        cache = RotatingKVCache(max_size=8)

        k = mx.random.uniform(shape=(b, h, 2, d))
        v = mx.random.uniform(shape=(b, h, 2, d))

        k_up, v_up = cache.update_and_fetch(k, v)
        self.assertTrue(mx.array_equal(k_up, k))
        self.assertTrue(mx.array_equal(v_up, v))
        self.assertEqual(cache.offset, 2)

        k = mx.random.uniform(shape=(b, h, 5, d))
        v = mx.random.uniform(shape=(b, h, 5, d))
        k_up, v_up = cache.update_and_fetch(k, v)
        self.assertTrue(mx.array_equal(k_up[..., 2:, :], k))
        self.assertTrue(mx.array_equal(v_up[..., 2:, :], v))

        k = mx.random.uniform(shape=(b, h, 4, d))
        v = mx.random.uniform(shape=(b, h, 4, d))
        k_up, v_up = cache.update_and_fetch(k, v)
        self.assertTrue(mx.array_equal(k_up[..., -4:, :], k))
        self.assertTrue(mx.array_equal(v_up[..., -4:, :], v))

        idx = 0
        for _ in range(10):
            k = mx.random.uniform(shape=(b, h, 1, d))
            v = mx.random.uniform(shape=(b, h, 1, d))
            k_up, v_up = cache.update_and_fetch(k, v)
            self.assertTrue(mx.array_equal(k_up[..., idx : idx + 1, :], k))
            self.assertTrue(mx.array_equal(v_up[..., idx : idx + 1, :], v))
            idx += 1
            idx %= 8

        # Try with nonzero keep
        cache = RotatingKVCache(max_size=8, keep=2)

        # Check a large update
        k = mx.random.uniform(shape=(b, h, 20, d))
        v = mx.random.uniform(shape=(b, h, 20, d))
        k_up, v_up = cache.update_and_fetch(k, v)
        self.assertTrue(mx.array_equal(k_up, k))
        self.assertTrue(mx.array_equal(v_up, v))

        # A bunch of small updates
        self.assertEqual(cache.offset, 20)
        idx = 2
        for i in range(10):
            k = mx.random.uniform(shape=(b, h, 1, d))
            v = mx.random.uniform(shape=(b, h, 1, d))
            k_up, v_up = cache.update_and_fetch(k, v)
            self.assertTrue(mx.array_equal(k_up[..., idx : idx + 1, :], k))
            self.assertTrue(mx.array_equal(v_up[..., idx : idx + 1, :], v))
            self.assertEqual(cache.offset, 21 + i)
            idx += 1
            if idx >= 8:
                idx = 2

    def test_rotating_kv_cache_chat_mode(self):
        # Test that the rotating kv cache can handle
        # alternating prompt/prefill with generation
        d = 4
        h = 2
        cache = RotatingKVCache(max_size=18)

        x = mx.random.uniform(shape=(1, h, 8, d))
        k, v = cache.update_and_fetch(x, x)
        self.assertEqual(k.shape[2], 8)
        self.assertEqual(cache.offset, 8)

        x = mx.random.uniform(shape=(1, h, 1, d))
        k, v = cache.update_and_fetch(x, x)
        self.assertEqual(k.shape[2], 9)
        self.assertEqual(cache.offset, 9)
        self.assertTrue(mx.allclose(x, k[..., 8:9, :]))

        x = mx.random.uniform(shape=(1, h, 2, d))
        k, v = cache.update_and_fetch(x, x)
        self.assertEqual(k.shape[2], 11)
        self.assertEqual(cache.offset, 11)
        self.assertTrue(mx.allclose(x, k[..., 9:11, :]))

        x = mx.random.uniform(shape=(1, h, 3, d))
        k, v = cache.update_and_fetch(x, x)
        self.assertEqual(k.shape[2], 14)
        self.assertEqual(cache.offset, 14)
        self.assertTrue(mx.allclose(x, k[..., 11:14, :]))

        x = mx.random.uniform(shape=(1, h, 6, d))
        k, v = cache.update_and_fetch(x, x)
        self.assertEqual(cache.offset, 20)
        self.assertTrue(mx.allclose(x, k[..., -6:, :]))

        x = mx.random.uniform(shape=(1, h, 2, d))
        k, v = cache.update_and_fetch(x, x)
        self.assertEqual(cache.offset, 22)
        self.assertTrue(mx.allclose(x, k[..., -2:, :]))

    def test_causal_mask_padding(self):
        right_padding = mx.array([2, 1, 0])
        mask = create_causal_mask(3, right_padding=right_padding)

        causal_mask = create_causal_mask(3)
        self.assertTrue(
            mx.array_equal(mask[0, 0], causal_mask & mx.array([True, False, False]))
        )
        self.assertTrue(
            mx.array_equal(mask[1, 0], causal_mask & mx.array([True, True, False]))
        )
        self.assertTrue(mx.array_equal(mask[2, 0], causal_mask))

        left_padding = mx.array([2, 1, 0])
        mask = create_causal_mask(3, left_padding=left_padding)

        self.assertTrue(
            mx.array_equal(mask[0, 0], causal_mask & mx.array([False, False, True]))
        )
        self.assertTrue(
            mx.array_equal(mask[1, 0], causal_mask & mx.array([False, True, True]))
        )
        self.assertTrue(mx.array_equal(mask[2, 0], causal_mask))

    def test_mask_with_window(self):
        mask = create_causal_mask(5, 0, window_size=3)
        expected_sums = mx.array([1, 2, 3, 3, 3])
        sums = mask.sum(axis=1)
        self.assertTrue(mx.array_equal(sums, expected_sums))

        mask = create_causal_mask(5, 1, window_size=3)
        self.assertEqual(mask.shape, (5, 6))
        expected_sums = mx.array([2, 3, 3, 3, 3])
        sums = mask.sum(axis=1)
        self.assertTrue(mx.array_equal(sums, expected_sums))

        mask = create_causal_mask(5, 2, window_size=3)
        self.assertEqual(mask.shape, (5, 7))
        expected_sums = mx.array([3, 3, 3, 3, 3])
        sums = mask.sum(axis=1)
        self.assertTrue(mx.array_equal(sums, expected_sums))

    def test_llama_model_sliding_attention(self):
        from mlx_lm.models import llama

        args = llama.ModelArgs(
            model_type="llama",
            hidden_size=64,
            num_hidden_layers=4,
            intermediate_size=256,
            num_attention_heads=8,
            num_key_value_heads=4,
            rms_norm_eps=1e-5,
            vocab_size=128,
            sliding_window=4,
            layer_types=[
                "full_attention",
                "sliding_attention",
                "sliding_attention",
                "full_attention",
            ],
            tie_word_embeddings=False,
            rope_theta=10000.0,
        )
        model = llama.Model(args)

        tokens = mx.array([[1, 2, 3, 4, 5]], dtype=mx.int32)
        out = model(tokens)
        mx.eval(out)
        self.assertEqual(out.shape, (1, 5, args.vocab_size))

        caches = model.make_cache()
        self.assertIsInstance(caches[0], KVCache)
        self.assertIsInstance(caches[1], RotatingKVCache)
        self.assertIsInstance(caches[2], RotatingKVCache)
        self.assertIsInstance(caches[3], KVCache)

        caches = model.make_cache()
        step = model(tokens[:, :2], cache=caches)
        mx.eval(step)
        step = model(tokens[:, 2:3], cache=caches)
        mx.eval(step)
        self.assertEqual(caches[0].offset, 3)
        self.assertEqual(caches[1].offset, 3)

    def test_rope(self):
        rope = rope_utils.initialize_rope(32, base=100, traditional=False)
        self.assertTrue(isinstance(rope, nn.RoPE))

        rope = rope_utils.initialize_rope(
            32,
            base=100,
            traditional=False,
            scaling_config={"rope_type": "linear", "factor": 10.0},
        )
        self.assertTrue(isinstance(rope, nn.RoPE))

        rope = rope_utils.initialize_rope(
            32,
            base=100,
            traditional=False,
            scaling_config={"rope_type": "llama3", "factor": 2.0},
        )
        self.assertTrue(isinstance(rope, rope_utils.Llama3RoPE))

    def test_quantized_sdpa(self):
        cache = KVCache()

        k = 1e-1 * mx.random.normal(shape=(1, 1, 256, 32))
        v = 1e-1 * mx.random.normal(shape=(1, 1, 256, 32))

        cache.update_and_fetch(k, v)
        quant_cache = cache.to_quantized(group_size=32, bits=8)

        k = 1e-1 * mx.random.normal(shape=(1, 1, 1, 32))
        v = 1e-1 * mx.random.normal(shape=(1, 1, 1, 32))

        k_up, v_up = cache.update_and_fetch(k, v)
        qk_up, qv_up = quant_cache.update_and_fetch(k, v)

        q = 1e-1 * mx.random.normal(shape=(1, 4, 257, 32))

        mask = "causal"
        out = scaled_dot_product_attention(
            q,
            k_up,
            v_up,
            cache=cache,
            mask=mask,
            scale=1.0,
        )
        qout = scaled_dot_product_attention(
            q,
            qk_up,
            qv_up,
            cache=quant_cache,
            mask=mask,
            scale=1.0,
        )
        self.assertTrue(mx.allclose(out, qout, rtol=1e-2, atol=1e-2))

    def model_test_runner(self, model, model_type, vocab_size, num_layers):
        self.assertEqual(len(model.layers), num_layers)
        self.assertEqual(model.model_type, model_type)

        for t in [mx.float32, mx.float16]:
            model.update(tree_map(lambda p: p.astype(t), model.parameters()))

            inputs = mx.array([[0, 1]])
            outputs = model(inputs)
            self.assertEqual(outputs.shape, (1, 2, vocab_size))
            self.assertEqual(outputs.dtype, t)

            cache = make_prompt_cache(model)
            outputs = model(inputs, cache=cache)
            self.assertEqual(outputs.shape, (1, 2, vocab_size))
            self.assertEqual(outputs.dtype, t)

            outputs = model(mx.argmax(outputs[0, -1:, :], keepdims=True), cache=cache)
            self.assertEqual(outputs.shape, (1, 1, vocab_size))
            self.assertEqual(outputs.dtype, t)

        # Test batch size > 1
        inputs = mx.array([[0, 1], [2, 3]])
        outputs = model(inputs)
        self.assertEqual(outputs.shape, (2, 2, vocab_size))

        # Make sure the model can be copied / pickled
        copy.deepcopy(model)

    def test_llama(self):
        from mlx_lm.models import llama

        args = llama.ModelArgs(
            model_type="llama",
            hidden_size=1024,
            num_hidden_layers=4,
            intermediate_size=2048,
            num_attention_heads=4,
            rms_norm_eps=1e-5,
            vocab_size=10_000,
        )
        model = llama.Model(args)
        self.model_test_runner(
            model, args.model_type, args.vocab_size, args.num_hidden_layers
        )

    def test_lfm2(self):
        from mlx_lm.models import lfm2

        args = lfm2.ModelArgs(
            model_type="lfm2",
            hidden_size=1024,
            num_hidden_layers=4,
            num_attention_heads=4,
            num_key_value_heads=2,
            norm_eps=1e-5,
            vocab_size=10_000,
            full_attn_idxs=[0, 1, 2],
            rope_theta=10000,
            block_dim=1024,
            block_ffn_dim_multiplier=1.5,
            block_auto_adjust_ff_dim=True,
            block_ff_dim=2048,
            block_multiple_of=256,
            max_position_embeddings=1000,
            conv_bias=True,
            conv_L_cache=3,
        )
        model = lfm2.Model(args)
        self.model_test_runner(
            model, args.model_type, args.vocab_size, args.num_hidden_layers
        )

    def test_lfm2_moe(self):
        from mlx_lm.models import lfm2_moe

        args = lfm2_moe.ModelArgs(
            model_type="lfm2_moe",
            hidden_size=1024,
            intermediate_size=7168,
            num_hidden_layers=4,
            num_attention_heads=4,
            num_key_value_heads=2,
            norm_eps=1e-5,
            vocab_size=10_000,
            full_attn_idxs=[0, 1, 2],
            rope_theta=10000,
            max_position_embeddings=1000,
            conv_bias=True,
            conv_L_cache=3,
            moe_intermediate_size=1792,
            num_dense_layers=2,
            num_experts=4,
            num_experts_per_tok=2,
            norm_topk_prob=True,
            use_expert_bias=True,
        )
        model = lfm2_moe.Model(args)
        self.model_test_runner(
            model, args.model_type, args.vocab_size, args.num_hidden_layers
        )

    def test_bitnet(self):
        from mlx_lm.models import bitnet

        args = bitnet.ModelArgs(
            model_type="bitnet",
            hidden_size=1024,
            num_hidden_layers=4,
            intermediate_size=2048,
            num_attention_heads=4,
            num_key_value_heads=4,
            rms_norm_eps=1e-5,
            vocab_size=10_000,
        )
        model = bitnet.Model(args)
        self.model_test_runner(
            model, args.model_type, args.vocab_size, args.num_hidden_layers
        )

    def test_phi2(self):
        from mlx_lm.models import phi

        args = phi.ModelArgs()
        model = phi.Model(args)
        self.model_test_runner(
            model, args.model_type, args.vocab_size, args.num_hidden_layers
        )

    def test_phi3(self):
        from mlx_lm.models import phi3

        args = phi3.ModelArgs(
            model_type="phi3",
            hidden_size=3072,
            num_hidden_layers=32,
            intermediate_size=8192,
            num_attention_heads=32,
            rms_norm_eps=1e-5,
            vocab_size=32064,
        )
        model = phi3.Model(args)
        self.model_test_runner(
            model, args.model_type, args.vocab_size, args.num_hidden_layers
        )

    def test_gemma(self):
        from mlx_lm.models import gemma

        args = gemma.ModelArgs(
            model_type="gemma",
            hidden_size=1024,
            num_hidden_layers=4,
            intermediate_size=2048,
            num_attention_heads=4,
            head_dim=128,
            rms_norm_eps=1e-5,
            vocab_size=10_000,
            num_key_value_heads=4,
        )
        model = gemma.Model(args)
        self.model_test_runner(
            model, args.model_type, args.vocab_size, args.num_hidden_layers
        )

    def test_mixtral(self):
        from mlx_lm.models import mixtral

        # Make a baby mixtral, because it will actually do the
        # eval
        args = mixtral.ModelArgs(
            model_type="mixtral",
            vocab_size=100,
            hidden_size=32,
            intermediate_size=128,
            num_hidden_layers=2,
            num_attention_heads=4,
            num_experts_per_tok=2,
            num_key_value_heads=2,
            num_local_experts=4,
        )
        model = mixtral.Model(args)
        self.model_test_runner(
            model, args.model_type, args.vocab_size, args.num_hidden_layers
        )

    @unittest.skip("requires ai2-olmo")
    def test_olmo(self):
        from mlx_lm.models import olmo

        args = olmo.ModelArgs(
            model_type="olmo",
            d_model=1024,
            n_layers=4,
            mlp_hidden_size=2048,
            n_heads=2,
            vocab_size=10_000,
            embedding_size=10_000,
        )
        model = olmo.Model(args)
        self.model_test_runner(
            model,
            args.model_type,
            args.vocab_size,
            args.n_layers,
        )

    def test_qwen3_moe(self):
        from mlx_lm.models import qwen3_moe

        args = qwen3_moe.ModelArgs(
            model_type="qwen3_moe",
            hidden_size=1024,
            num_hidden_layers=4,
            intermediate_size=2048,
            num_attention_heads=4,
            num_key_value_heads=4,
            rms_norm_eps=1e-5,
            head_dim=128,
            vocab_size=10_000,
            decoder_sparse_step=1,
            mlp_only_layers=[],
            num_experts_per_tok=4,
            num_experts=16,
            moe_intermediate_size=1024,
            rope_theta=1000,
            max_position_embeddings=4096,
            tie_word_embeddings=False,
            norm_topk_prob=True,
        )
        model = qwen3_moe.Model(args)
        self.model_test_runner(
            model, args.model_type, args.vocab_size, args.num_hidden_layers
        )

    def test_qwen3(self):
        from mlx_lm.models import qwen3

        args = qwen3.ModelArgs(
            model_type="qwen3",
            hidden_size=1024,
            num_hidden_layers=4,
            intermediate_size=2048,
            num_attention_heads=4,
            num_key_value_heads=4,
            rms_norm_eps=1e-5,
            vocab_size=10_000,
            head_dim=128,
            max_position_embeddings=4096,
            tie_word_embeddings=False,
            rope_theta=1000,
        )
        model = qwen3.Model(args)
        self.model_test_runner(
            model, args.model_type, args.vocab_size, args.num_hidden_layers
        )

    def test_qwen2_moe(self):
        from mlx_lm.models import qwen2_moe

        args = qwen2_moe.ModelArgs(
            model_type="qwen2_moe",
            hidden_size=1024,
            num_hidden_layers=4,
            intermediate_size=2048,
            num_attention_heads=4,
            rms_norm_eps=1e-5,
            vocab_size=10_000,
            num_experts_per_tok=4,
            num_experts=16,
            moe_intermediate_size=1024,
            shared_expert_intermediate_size=2048,
        )
        model = qwen2_moe.Model(args)
        self.model_test_runner(
            model, args.model_type, args.vocab_size, args.num_hidden_layers
        )

    def test_qwen2(self):
        from mlx_lm.models import qwen2

        args = qwen2.ModelArgs(
            model_type="qwen2",
            hidden_size=1024,
            num_hidden_layers=4,
            intermediate_size=2048,
            num_attention_heads=4,
            num_key_value_heads=4,
            rms_norm_eps=1e-5,
            vocab_size=10_000,
        )
        model = qwen2.Model(args)
        self.model_test_runner(
            model, args.model_type, args.vocab_size, args.num_hidden_layers
        )

    def test_qwen(self):
        from mlx_lm.models import qwen

        args = qwen.ModelArgs(
            model_type="qwen",
        )
        model = qwen.Model(args)
        self.model_test_runner(
            model, args.model_type, args.vocab_size, args.num_hidden_layers
        )

    def test_plamo(self):
        from mlx_lm.models import plamo

        args = plamo.ModelArgs(
            model_type="plamo",
            hidden_size=1024,
            num_hidden_layers=4,
            intermediate_size=2048,
            num_attention_heads=8,
            rms_norm_eps=1e-5,
            vocab_size=10_000,
        )
        model = plamo.Model(args)
        self.model_test_runner(
            model, args.model_type, args.vocab_size, args.num_hidden_layers
        )

    def test_plamo2(self):
        from mlx_lm.models import plamo2

        args = plamo2.ModelArgs(
            model_type="plamo2",
            hidden_size=1024,
            num_hidden_layers=4,
            intermediate_size=2048,
            num_attention_heads=8,
            rms_norm_eps=1e-5,
            vocab_size=10_000,
        )
        model = plamo2.Model(args)
        self.model_test_runner(
            model, args.model_type, args.vocab_size, args.num_hidden_layers
        )

    def test_stablelm(self):
        from mlx_lm.models import stablelm

        args = stablelm.ModelArgs(
            model_type="stablelm",
            vocab_size=10_000,
            hidden_size=1024,
            num_attention_heads=4,
            num_hidden_layers=4,
            num_key_value_heads=2,
            partial_rotary_factor=1.0,
            intermediate_size=2048,
            layer_norm_eps=1e-2,
            rope_theta=10_000,
            use_qkv_bias=False,
        )
        model = stablelm.Model(args)
        self.model_test_runner(
            model, args.model_type, args.vocab_size, args.num_hidden_layers
        )

        # StableLM 2
        args = stablelm.ModelArgs(
            model_type="stablelm",
            vocab_size=10000,
            hidden_size=512,
            num_attention_heads=8,
            num_hidden_layers=4,
            num_key_value_heads=2,
            partial_rotary_factor=0.25,
            intermediate_size=1024,
            layer_norm_eps=1e-5,
            rope_theta=10000,
            use_qkv_bias=True,
        )
        model = stablelm.Model(args)
        self.model_test_runner(
            model, args.model_type, args.vocab_size, args.num_hidden_layers
        )

    def test_starcoder2(self):
        from mlx_lm.models import starcoder2

        args = starcoder2.ModelArgs(
            model_type="starcoder2",
            hidden_size=1024,
            num_hidden_layers=4,
            intermediate_size=2048,
            num_attention_heads=4,
            num_key_value_heads=4,
        )
        model = starcoder2.Model(args)
        self.model_test_runner(
            model, args.model_type, args.vocab_size, args.num_hidden_layers
        )

    def test_cohere(self):
        from mlx_lm.models import cohere

        args = cohere.ModelArgs(
            model_type="cohere",
        )
        model = cohere.Model(args)
        self.model_test_runner(
            model, args.model_type, args.vocab_size, args.num_hidden_layers
        )

    def test_dbrx(self):
        from mlx_lm.models import dbrx

        args = dbrx.ModelArgs(
            model_type="dbrx",
            d_model=1024,
            ffn_config={"ffn_hidden_size": 2048, "moe_num_experts": 4, "moe_top_k": 2},
            attn_config={"kv_n_heads": 2, "clip_qkv": True, "rope_theta": 10000},
            n_layers=4,
            n_heads=4,
            vocab_size=10_000,
        )
        model = dbrx.Model(args)
        self.model_test_runner(model, args.model_type, args.vocab_size, args.n_layers)

    def test_minicpm(self):
        from mlx_lm.models import minicpm

        args = minicpm.ModelArgs(
            model_type="minicpm",
            hidden_size=1024,
            dim_model_base=1024,
            num_hidden_layers=4,
            intermediate_size=2048,
            num_attention_heads=4,
            rms_norm_eps=1e-4,
            vocab_size=10000,
            num_key_value_heads=2,
            scale_depth=1.0,
            scale_emb=1.0,
        )
        model = minicpm.Model(args)
        self.model_test_runner(
            model, args.model_type, args.vocab_size, args.num_hidden_layers
        )

    def test_mamba(self):
        from mlx_lm.models import mamba

        args = mamba.ModelArgs(
            model_type="mamba",
            vocab_size=10000,
            use_bias=False,
            use_conv_bias=True,
            conv_kernel=4,
            hidden_size=768,
            num_hidden_layers=24,
            state_size=16,
            intermediate_size=1536,
            time_step_rank=48,
        )
        model = mamba.Model(args)
        self.model_test_runner(
            model, args.model_type, args.vocab_size, args.num_hidden_layers
        )

    def test_falcon_h1(self):
        from mlx_lm.models import falcon_h1

        args = falcon_h1.ModelArgs(
            model_type="falcon_h1",
            num_hidden_layers=12,
            vocab_size=10000,
        )
        model = falcon_h1.Model(args)
        self.model_test_runner(
            model, args.model_type, args.vocab_size, args.num_hidden_layers
        )

    def test_gpt2(self):
        from mlx_lm.models import gpt2

        args = gpt2.ModelArgs(
            model_type="gpt2",
            n_ctx=1024,
            n_embd=768,
            n_head=12,
            n_layer=12,
            n_positions=1024,
            layer_norm_epsilon=1e-5,
            vocab_size=50256,
        )
        model = gpt2.Model(args)
        self.model_test_runner(model, args.model_type, args.vocab_size, args.n_layer)

    def test_gpt_neox(self):
        from mlx_lm.models import gpt_neox

        args = gpt_neox.ModelArgs(
            model_type="gpt_neox",
            max_position_embeddings=2048,
            hidden_size=6144,
            num_attention_heads=64,
            num_hidden_layers=44,
            layer_norm_eps=1e-5,
            vocab_size=50432,
            rotary_emb_base=10_000,
            rotary_pct=0.25,
        )
        model = gpt_neox.Model(args)
        self.model_test_runner(
            model, args.model_type, args.vocab_size, args.num_hidden_layers
        )

    def test_openelm(self):
        from mlx_lm.models import openelm

        args = openelm.ModelArgs(
            model_type="openelm",
            ffn_dim_divisor=256,
            ffn_multipliers=[
                0.5,
                0.73,
                0.97,
                1.2,
                1.43,
                1.67,
                1.9,
                2.13,
                2.37,
                2.6,
                2.83,
                3.07,
                3.3,
                3.53,
                3.77,
                4.0,
            ],
            head_dim=64,
            model_dim=1280,
            normalize_qk_projections=True,
            num_kv_heads=[3, 3, 3, 3, 3, 4, 4, 4, 4, 4, 4, 4, 5, 5, 5, 5],
            num_query_heads=[
                12,
                12,
                12,
                12,
                12,
                16,
                16,
                16,
                16,
                16,
                16,
                16,
                20,
                20,
                20,
                20,
            ],
            num_transformer_layers=16,
            vocab_size=32000,
        )

        model = openelm.Model(args)
        self.model_test_runner(
            model,
            args.model_type,
            args.vocab_size,
            len(args.ffn_multipliers),
        )

    def test_internlm2(self):
        from mlx_lm.models import internlm2

        args = internlm2.ModelArgs(
            model_type="internlm2",
            hidden_size=1024,
            num_hidden_layers=4,
            intermediate_size=2048,
            num_attention_heads=4,
            rms_norm_eps=1e-5,
            vocab_size=10000,
        )
        model = internlm2.Model(args)
        self.model_test_runner(
            model, args.model_type, args.vocab_size, args.num_hidden_layers
        )

    def test_llama3_1(self):
        from mlx_lm.models import llama

        args = llama.ModelArgs(
            model_type="llama",
            hidden_size=1024,
            num_hidden_layers=4,
            intermediate_size=2048,
            num_attention_heads=4,
            rms_norm_eps=1e-5,
            vocab_size=10_000,
            max_position_embeddings=128,
            mlp_bias=False,
            num_key_value_heads=2,
            rope_scaling={
                "factor": 8.0,
                "low_freq_factor": 1.0,
                "high_freq_factor": 4.0,
                "original_max_position_embeddings": 8192,
                "rope_type": "llama3",
            },
        )
        model = llama.Model(args)
        self.model_test_runner(
            model, args.model_type, args.vocab_size, args.num_hidden_layers
        )

    def test_deepseek(self):
        from mlx_lm.models import deepseek

        args = deepseek.ModelArgs(
            model_type="deepseek",
            vocab_size=1024,
            hidden_size=128,
            intermediate_size=256,
            moe_intermediate_size=256,
            num_hidden_layers=4,
            num_attention_heads=8,
            num_key_value_heads=4,
        )
        model = deepseek.Model(args)
        self.model_test_runner(
            model, args.model_type, args.vocab_size, args.num_hidden_layers
        )

    def test_deepseek_v2(self):
        from mlx_lm.models import deepseek_v2

        args = deepseek_v2.ModelArgs(
            model_type="deepseek_v2",
            vocab_size=1024,
            hidden_size=128,
            intermediate_size=256,
            moe_intermediate_size=256,
            num_hidden_layers=4,
            num_attention_heads=4,
            num_key_value_heads=2,
            kv_lora_rank=4,
            q_lora_rank=4,
            qk_rope_head_dim=32,
            v_head_dim=16,
            qk_nope_head_dim=32,
            rope_scaling={
                "beta_fast": 32,
                "beta_slow": 1,
                "factor": 40,
                "mscale": 1.0,
                "mscale_all_dim": 1.0,
                "original_max_position_embeddings": 4096,
                "type": "yarn",
            },
        )
        model = deepseek_v2.Model(args)
        self.model_test_runner(
            model, args.model_type, args.vocab_size, args.num_hidden_layers
        )

    def test_deepseek_v3(self):
        from mlx_lm.models import deepseek_v3

        args = deepseek_v3.ModelArgs(
            model_type="deepseek_v3",
            vocab_size=1024,
            hidden_size=128,
            intermediate_size=256,
            moe_intermediate_size=256,
            num_hidden_layers=4,
            num_attention_heads=4,
            num_key_value_heads=2,
            n_routed_experts=4,
            n_group=2,
            topk_group=1,
            num_experts_per_tok=2,
            n_shared_experts=1,
            kv_lora_rank=4,
            q_lora_rank=4,
            qk_rope_head_dim=32,
            v_head_dim=16,
            qk_nope_head_dim=32,
            rope_scaling={
                "beta_fast": 32,
                "beta_slow": 1,
                "factor": 40,
                "mscale": 1.0,
                "mscale_all_dim": 1.0,
                "original_max_position_embeddings": 4096,
                "type": "yarn",
            },
        )
        model = deepseek_v3.Model(args)
        self.model_test_runner(
            model, args.model_type, args.vocab_size, args.num_hidden_layers
        )

    def test_gemma2(self):
        from mlx_lm.models import gemma2

        args = gemma2.ModelArgs(
            model_type="gemma2",
            hidden_size=128,
            num_hidden_layers=4,
            intermediate_size=256,
            num_attention_heads=2,
            head_dim=32,
            rms_norm_eps=1e-4,
            vocab_size=1024,
            num_key_value_heads=2,
        )
        model = gemma2.Model(args)
        self.model_test_runner(
            model, args.model_type, args.vocab_size, args.num_hidden_layers
        )

    def test_gemma3_text(self):
        from mlx_lm.models import gemma3_text

        args = gemma3_text.ModelArgs(
            model_type="gemma3_text",
            hidden_size=128,
            num_hidden_layers=12,
            intermediate_size=256,
            num_attention_heads=4,
            head_dim=32,
            rms_norm_eps=1e-4,
            num_key_value_heads=1,
            sliding_window=1024,
            sliding_window_pattern=6,
        )
        model = gemma3_text.Model(args)
        self.model_test_runner(
            model, args.model_type, args.vocab_size, args.num_hidden_layers
        )

    def test_gpt_bigcode(self):
        from mlx_lm.models import gpt_bigcode

        args = gpt_bigcode.ModelArgs(
            model_type="gpt_bigcode",
            n_embd=128,
            n_layer=128,
            n_inner=256,
            n_head=4,
            n_positions=1000,
            layer_norm_epsilon=1e-5,
            vocab_size=1024,
        )
        model = gpt_bigcode.Model(args)
        self.model_test_runner(model, args.model_type, args.vocab_size, args.n_layer)

    def test_nemotron(self):
        from mlx_lm.models import nemotron

        args = nemotron.ModelArgs(
            model_type="nemotron",
            hidden_size=128,
            hidden_act="gelu",
            num_hidden_layers=4,
            intermediate_size=256,
            num_attention_heads=4,
            norm_eps=1e-5,
            vocab_size=1024,
            num_key_value_heads=2,
        )
        model = nemotron.Model(args)
        self.model_test_runner(
            model, args.model_type, args.vocab_size, args.num_hidden_layers
        )

    def test_phi3small(self):
        from mlx_lm.models import phi3small

        args = phi3small.ModelArgs(
            model_type="phi3small",
            hidden_size=128,
            dense_attention_every_n_layers=2,
            ff_intermediate_size=256,
            gegelu_limit=1.0,
            num_hidden_layers=4,
            num_attention_heads=4,
            num_key_value_heads=2,
            layer_norm_epsilon=1e-4,
            vocab_size=1000,
        )
        model = phi3small.Model(args)
        self.model_test_runner(
            model, args.model_type, args.vocab_size, args.num_hidden_layers
        )

    def test_phimoe(self):
        from mlx_lm.models import phimoe

        args = phimoe.ModelArgs(
            model_type="phimoe",
            vocab_size=320,
            hidden_size=128,
            intermediate_size=256,
            num_hidden_layers=4,
            num_attention_heads=4,
            num_key_value_heads=4,
            rope_scaling={
                "long_factor": [1.0] * 16,
                "long_mscale": 1.243163121016122,
                "original_max_position_embeddings": 4096,
                "short_factor": [1.0] * 16,
                "short_mscale": 1.243163121016122,
                "type": "longrope",
            },
        )
        model = phimoe.Model(args)
        self.model_test_runner(
            model, args.model_type, args.vocab_size, args.num_hidden_layers
        )

    def test_recurrent_gemma(self):
        from mlx_lm.models import recurrent_gemma

        args = recurrent_gemma.ModelArgs(
            model_type="recurrent_gemma",
            hidden_size=128,
            attention_bias=False,
            conv1d_width=3,
            intermediate_size=256,
            logits_soft_cap=1.0,
            num_attention_heads=4,
            num_hidden_layers=4,
            num_key_value_heads=2,
            rms_norm_eps=1e-4,
            rope_theta=1000,
            attention_window_size=1024,
            vocab_size=1000,
            block_types=["recurrent", "recurrent", "attention"],
        )
        model = recurrent_gemma.Model(args)
        self.model_test_runner(
            model, args.model_type, args.vocab_size, args.num_hidden_layers
        )

    def test_hunyuan(self):
        from mlx_lm.models import hunyuan

        args = hunyuan.ModelArgs(
            model_type="hunyuan",
            hidden_size=128,
            attention_bias=False,
            intermediate_size=256,
            num_attention_heads=4,
            num_hidden_layers=4,
            num_key_value_heads=2,
            rms_norm_eps=1e-4,
            rope_theta=1000,
            vocab_size=1000,
            moe_topk=2,
            num_experts=2,
            num_shared_expert=1,
            use_mixed_mlp_moe=True,
            use_qk_norm=True,
            rope_scaling={
                "alpha": 1000.0,
                "factor": 1.0,
                "type": "dynamic",
            },
            use_cla=True,
            cla_share_factor=2,
        )
        model = hunyuan.Model(args)
        self.model_test_runner(
            model, args.model_type, args.vocab_size, args.num_hidden_layers
        )

    def test_hunyuan_v1_dense(self):
        from mlx_lm.models import hunyuan_v1_dense

        args = hunyuan_v1_dense.ModelArgs(
            model_type="hunyuan_v1_dense",
            hidden_size=128,
            attention_bias=False,
            intermediate_size=256,
            num_attention_heads=4,
            num_hidden_layers=4,
            num_key_value_heads=2,
            rms_norm_eps=1e-4,
            rope_theta=1000,
            vocab_size=1000,
            use_qk_norm=True,
            rope_scaling={
                "alpha": 1000.0,
                "factor": 1.0,
                "type": "dynamic",
                "beta_fast": 32,
                "beta_slow": 1,
                "mscale": 1.0,
                "mscale_all_dim": 0.0,
                "original_max_position_embeddings": 8192,
            },
            max_position_embeddings=32768,
        )
        model = hunyuan_v1_dense.Model(args)
        self.model_test_runner(
            model, args.model_type, args.vocab_size, args.num_hidden_layers
        )

    def test_olmo2(self):
        from mlx_lm.models import olmo2

        args = olmo2.ModelArgs(
            model_type="olmo2",
            hidden_size=128,
            attention_bias=False,
            intermediate_size=256,
            num_attention_heads=4,
            num_hidden_layers=4,
            num_key_value_heads=2,
            rms_norm_eps=1e-4,
            rope_theta=1000,
            vocab_size=1000,
        )
        model = olmo2.Model(args)
        self.model_test_runner(
            model, args.model_type, args.vocab_size, args.num_hidden_layers
        )

    def test_exaone(self):
        from mlx_lm.models import exaone

        args = exaone.ModelArgs(
            model_type="exaone",
            hidden_size=128,
            num_layers=4,
            intermediate_size=256,
            num_attention_heads=8,
            num_key_value_heads=2,
            vocab_size=1000,
            layer_norm_epsilon=1e-4,
            rope_theta=10000,
        )
        model = exaone.Model(args)
        self.model_test_runner(model, args.model_type, args.vocab_size, args.num_layers)

    def test_cohere2(self):
        from mlx_lm.models import cohere2

        args = cohere2.ModelArgs(
            model_type="cohere2",
            hidden_size=4096,
            head_dim=128,
            num_hidden_layers=40,
            sliding_window=4096,
            sliding_window_pattern=4,
        )
        model = cohere2.Model(args)
        self.model_test_runner(
            model, args.model_type, args.vocab_size, args.num_hidden_layers
        )

    def test_internlm3(self):
        from mlx_lm.models import internlm3

        args = internlm3.ModelArgs(
            model_type="internlm3",
            hidden_size=1024,
            num_hidden_layers=4,
            intermediate_size=2048,
            num_attention_heads=4,
            rms_norm_eps=1e-5,
            vocab_size=10_000,
        )
        model = internlm3.Model(args)
        self.model_test_runner(
            model, args.model_type, args.vocab_size, args.num_hidden_layers
        )

    def test_smollm3(self):
        from mlx_lm.models import smollm3

        args = smollm3.ModelArgs(
            model_type="smollm3",
            hidden_size=1024,
            num_hidden_layers=4,
            intermediate_size=2048,
            num_attention_heads=4,
            rms_norm_eps=1e-5,
            vocab_size=10_000,
        )
        model = smollm3.Model(args)
        self.model_test_runner(
            model, "smollm3", args.vocab_size, args.num_hidden_layers
        )

    def test_gpt_oss(self):
        from mlx_lm.models import gpt_oss

        args = gpt_oss.ModelArgs(
            model_type="gpt_oss",
            hidden_size=1024,
            num_hidden_layers=4,
            intermediate_size=2048,
            num_attention_heads=8,
            num_key_value_heads=2,
            num_local_experts=16,
            num_experts_per_tok=2,
            sliding_window=128,
            rope_theta=10000,
            vocab_size=10_000,
            layer_types=[
                "sliding_attention",
                "full_attention",
                "sliding_attention",
                "full_attention",
            ],
        )
        model = gpt_oss.Model(args)
        self.model_test_runner(
            model, args.model_type, args.vocab_size, args.num_hidden_layers
        )

    def test_llada2_moe(self):
        from mlx_lm.models import llada2_moe

        args = llada2_moe.ModelArgs(
            model_type="llada2_moe",
            hidden_size=128,
            intermediate_size=256,
            max_position_embeddings=1000,
            moe_intermediate_size=256,
            num_experts=4,
            num_shared_experts=1,
            norm_topk_prob=True,
            num_attention_heads=4,
            num_experts_per_tok=2,
            num_hidden_layers=4,
            num_key_value_heads=2,
            rms_norm_eps=1e-5,
            rope_theta=1000,
            vocab_size=1000,
            first_k_dense_replace=2,
            routed_scaling_factor=1.0,
            score_function="sigmoid",
            n_group=2,
            topk_group=1,
        )
        model = llada2_moe.Model(args)
        self.model_test_runner(
            model, args.model_type, args.vocab_size, args.num_hidden_layers
        )

    def test_all_models(self):
        test_configs = [
            {
                "model_type": "afm7",
                "vocab_size": 1000,
                "hidden_dim": 256,
                "num_layers": 16,
                "num_hidden_layers": 16,
                "num_kv_reuse_layers": 8,
                "num_heads": 8,
                "num_kv_heads": 4,
            },
            {
                "model_type": "apertus",
                "hidden_size": 128,
                "num_hidden_layers": 4,
                "intermediate_size": 256,
                "mlp_bias": True,
                "num_attention_heads": 8,
                "attention_bias": False,
                "rms_norm_eps": 1e-5,
                "vocab_size": 1000,
                "num_key_value_heads": 4,
                "max_position_embeddings": 1000,
                "rope_theta": 1000,
                "post_norm": True,
                "qk_norm": True,
                "tie_word_embeddings": False,
            },
            {
                "model_type": "baichuan_m1",
                "vocab_size": 1000,
                "hidden_size": 128,
                "intermediate_size": 256,
                "num_hidden_layers": 4,
                "num_attention_heads": 4,
                "num_key_value_heads": 2,
                "rope_theta": 1000,
                "sliding_window": 128,
                "sliding_window_layers": [0, 2],
                "conv_window": 2,
                "rms_norm_eps": 1e-5,
            },
            {
                "model_type": "bailing_moe",
                "hidden_size": 64,
                "intermediate_size": 128,
                "max_position_embeddings": 1000,
                "moe_intermediate_size": 128,
                "num_experts": 4,
                "num_shared_experts": 1,
                "norm_topk_prob": True,
                "num_attention_heads": 4,
                "num_experts_per_tok": 2,
                "num_hidden_layers": 4,
                "num_key_value_heads": 2,
                "rms_norm_eps": 1e-5,
                "rope_theta": 1000,
                "vocab_size": 1000,
                "first_k_dense_replace": 2,
            },
            {
                "model_type": "dots1",
                "hidden_size": 64,
                "num_hidden_layers": 4,
                "intermediate_size": 128,
                "num_attention_heads": 4,
                "rms_norm_eps": 1e-5,
                "vocab_size": 1000,
                "max_position_embeddings": None,
                "num_key_value_heads": 2,
                "first_k_dense_replace": 1,
                "moe_intermediate_size": 64,
                "n_routed_experts": 4,
                "n_shared_experts": 1,
                "norm_topk_prob": True,
                "num_experts_per_tok": 1,
                "rope_theta": 1000,
                "routed_scaling_factor": 1.0,
            },
            {
                "hidden_size": 128,
                "intermediate_size": 128,
                "model_type": "ernie4_5",
                "max_position_embeddings": 1000,
                "num_attention_heads": 4,
                "num_key_value_heads": 2,
                "head_dim": None,
                "num_hidden_layers": 4,
                "rms_norm_eps": 1e-5,
                "vocab_size": 1000,
                "rope_theta": 10000,
                "use_bias": False,
                "tie_word_embeddings": True,
            },
            {
                "hidden_size": 128,
                "intermediate_size": 128,
                "model_type": "ernie4_5_moe",
                "max_position_embeddings": 1000,
                "num_attention_heads": 4,
                "num_key_value_heads": 2,
                "num_hidden_layers": 4,
                "rms_norm_eps": 1e-5,
                "vocab_size": 1000,
                "rope_theta": 1000,
                "use_bias": False,
                "tie_word_embeddings": False,
                "moe_num_experts": 4,
            },
            {
                "model_type": "exaone4",
                "hidden_size": 128,
                "intermediate_size": 128,
                "num_attention_heads": 4,
                "vocab_size": 1000,
                "rms_norm_eps": 1e-5,
                "num_hidden_layers": 4,
                "max_position_embeddings": 1000,
                "rope_theta": 10000,
                "layer_norm_epsilon": 1e-5,
                "num_key_value_heads": 2,
                "head_dim": 32,
                "tie_word_embeddings": False,
                "rope_scaling": None,
                "sliding_window": 8,
                "sliding_window_pattern": "LLGL",
            },
            {
                "model_type": "gemma3n",
                "num_hidden_layers": 4,
                "vocab_size": 1000,
                "text_config": {
                    "model_type": "gemma3n",
                    "hidden_size": 128,
                    "num_hidden_layers": 4,
                    "intermediate_size": 128,
                    "num_attention_heads": 4,
                    "head_dim": 32,
                    "rms_norm_eps": 1e-5,
                    "vocab_size": 1000,
                    "num_key_value_heads": 2,
                    "num_kv_shared_layers": 2,
                    "vocab_size_per_layer_input": 1000,
                    "sliding_window": 8,
                    "max_position_embeddings": 1000,
                    "rope_local_base_freq": 1.0,
                    "rope_theta": 1000.0,
                    "final_logit_softcapping": 1.0,
                    "layer_types": [
                        "sliding_attention",
                        "full_attention",
                        "sliding_attention",
                        "full_attention",
                    ],
                    "activation_sparsity_pattern": [0.5, 0.5, 0.5, 0.5],
                    "hidden_size_per_layer_input": 256,
                    "altup_num_inputs": 4,
                    "altup_coef_clip": 1.0,
                    "altup_correct_scale": True,
                    "altup_active_idx": 0,
                    "laurel_rank": 8,
                },
            },
            {
                "model_type": "glm4",
                "hidden_size": 256,
                "num_hidden_layers": 4,
                "intermediate_size": 128,
                "num_attention_heads": 4,
                "attention_bias": False,
                "head_dim": 64,
                "rms_norm_eps": 1e-5,
                "vocab_size": 1000,
                "num_key_value_heads": 2,
                "partial_rotary_factor": 0,
                "rope_theta": 1000,
            },
            {
                "model_type": "glm4_moe",
                "vocab_size": 1000,
                "hidden_size": 128,
                "intermediate_size": 128,
                "max_position_embeddings": 1000,
                "moe_intermediate_size": 128,
                "norm_topk_prob": True,
                "num_attention_heads": 4,
                "n_group": 2,
                "head_dim": 32,
                "topk_group": 1,
                "n_shared_experts": 1,
                "n_routed_experts": 4,
                "routed_scaling_factor": 1.0,
                "num_experts_per_tok": 2,
                "first_k_dense_replace": 1,
                "num_hidden_layers": 4,
                "num_key_value_heads": 2,
                "rms_norm_eps": 1e-5,
                "rope_theta": 1000,
                "rope_scaling": None,
                "use_qk_norm": True,
                "tie_word_embeddings": False,
                "attention_bias": False,
                "partial_rotary_factor": 0.0,
            },
            {
                "model_type": "granite",
                "hidden_size": 128,
                "num_hidden_layers": 4,
                "intermediate_size": 128,
                "num_attention_heads": 4,
                "rms_norm_eps": 1e-5,
                "vocab_size": 1000,
                "logits_scaling": 1.0,
                "attention_multiplier": 1.0,
                "embedding_multiplier": 1.0,
                "residual_multiplier": 1.0,
                "max_position_embeddings": 1000,
                "num_key_value_heads": 2,
                "attention_bias": False,
                "mlp_bias": False,
                "rope_theta": 1000,
            },
            {
                "model_type": "granitemoe",
                "hidden_size": 128,
                "num_hidden_layers": 4,
                "intermediate_size": 128,
                "num_attention_heads": 4,
                "rms_norm_eps": 1e-5,
                "vocab_size": 1000,
                "logits_scaling": 1.0,
                "attention_multiplier": 1.0,
                "embedding_multiplier": 1.0,
                "residual_multiplier": 1.0,
                "max_position_embeddings": 1000,
                "num_key_value_heads": 2,
                "attention_bias": False,
                "rope_theta": 1000,
                "num_local_experts": 4,
                "num_experts_per_tok": 2,
            },
            {
                "hidden_size": 256,
                "num_hidden_layers": 4,
                "intermediate_size": 256,
                "num_attention_heads": 4,
                "num_key_value_heads": 2,
                "rms_norm_eps": 1e-5,
                "vocab_size": 1000,
                "attention_bias": False,
                "head_dim": 64,
                "max_position_embeddings": 1000,
                "mlp_bias": False,
                "model_type": "helium",
                "rope_theta": 1000,
                "tie_word_embeddings": False,
            },
            {
                "text_config": {
                    "vocab_size": 1000,
                    "hidden_size": 128,
                    "intermediate_size": 128,
                    "moe_intermediate_size": 128,
                    "num_hidden_layers": 4,
                    "num_attention_heads": 4,
                    "num_key_value_heads": 2,
                    "n_shared_experts": 1,
                    "n_routed_experts": 4,
                    "kv_lora_rank": 32,
                    "q_lora_rank": 32,
                    "qk_rope_head_dim": 8,
                    "v_head_dim": 16,
                    "qk_nope_head_dim": 16,
                },
                "model_type": "kimi_vl",
                "num_hidden_layers": 4,
                "vocab_size": 1000,
            },
            {
                "model_type": "lfm2-vl",
                "vocab_size": 1000,
                "num_hidden_layers": 4,
                "text_config": {
                    "model_type": "lfm2",
                    "vocab_size": 1000,
                    "hidden_size": 128,
                    "num_hidden_layers": 4,
                    "num_attention_heads": 4,
                    "num_key_value_heads": 2,
                    "max_position_embeddings": 1000,
                    "norm_eps": 1e-5,
                    "conv_bias": False,
                    "conv_L_cache": 3,
                    "block_dim": 128,
                    "block_ff_dim": 128,
                    "block_multiple_of": 4,
                    "block_ffn_dim_multiplier": 2,
                    "block_auto_adjust_ff_dim": True,
                    "layer_types": ["full_attention", "", "full_attention", ""],
                    "rope_theta": 1000,
                },
            },
            {
                "model_type": "llama4",
                "text_config": {
                    "attention_bias": False,
                    "attention_chunk_size": 8,
                    "head_dim": 32,
                    "hidden_size": 128,
                    "interleave_moe_layer_step": 2,
                    "intermediate_size": 128,
                    "intermediate_size_mlp": 128,
                    "max_position_embeddings": 1000,
                    "model_type": "llama4",
                    "num_attention_heads": 4,
                    "num_experts_per_tok": 1,
                    "num_hidden_layers": 4,
                    "num_key_value_heads": 2,
                    "num_local_experts": 2,
                    "rms_norm_eps": 1e-4,
                    "rope_scaling": None,
                    "rope_theta": 1000,
                    "use_qk_norm": True,
                    "vocab_size": 1000,
                },
                "num_hidden_layers": 4,
                "vocab_size": 1000,
            },
            {
                "model_type": "longcat_flash",
                "attention_method": "MLA",
                "zero_expert_type": "identity",
                "hidden_size": 128,
                "ffn_hidden_size": 128,
                "moe_topk": 2,
                "expert_ffn_hidden_size": 128,
                "n_routed_experts": 2,
                "zero_expert_num": 2,
                "num_layers": 4,
                "num_hidden_layers": 4,
                "vocab_size": 1000,
                "max_position_embeddings": 1000,
                "num_attention_heads": 4,
                "kv_lora_rank": 16,
                "q_lora_rank": 16,
                "qk_rope_head_dim": 8,
                "qk_nope_head_dim": 8,
                "v_head_dim": 8,
                "routed_scaling_factor": 1.0,
                "rms_norm_eps": 1e-5,
                "rope_theta": 1000,
                "mla_scale_q_lora": True,
                "mla_scale_kv_lora": True,
                "attention_bias": False,
            },
            {
                "model_type": "mimo",
                "hidden_size": 128,
                "num_hidden_layers": 4,
                "intermediate_size": 128,
                "num_attention_heads": 4,
                "rms_norm_eps": 1e-5,
                "vocab_size": 1000,
                "num_key_value_heads": 2,
            },
            {
                "model_type": "nemotron-nas",
                "hidden_size": 256,
                "num_hidden_layers": 4,
                "num_attention_heads": 8,
                "rms_norm_eps": 1e-5,
                "vocab_size": 128256,
                "block_configs": [
                    {
                        "attention": {
                            "n_heads_in_group": 8,
                            "no_op": False,
                            "replace_with_linear": False,
                        },
                        "ffn": {
                            "ffn_mult": 1.3125,
                            "no_op": False,
                            "replace_with_linear": False,
                        },
                    },
                ]
                * 4,
            },
            {
                "model_type": "nemotron_h",
                "vocab_size": 1000,
                "hidden_size": 128,
                "intermediate_size": 128,
                "num_hidden_layers": 4,
                "max_position_embeddings": 1000,
                "num_attention_heads": 8,
                "num_key_value_heads": 4,
                "attention_bias": False,
                "mamba_num_heads": 8,
                "mamba_head_dim": 64,
                "mamba_proj_bias": False,
                "ssm_state_size": 128,
                "conv_kernel": 3,
                "n_groups": 4,
                "time_step_limit": [1.0, 2.0],
                "mlp_bias": False,
                "layer_norm_epsilon": 1e-4,
                "rms_norm_eps": 1e-5,
                "use_bias": True,
                "use_conv_bias": True,
                "residual_in_fp32": True,
                "hybrid_override_pattern": ["*", "M", "*", "M"],
            },
            {
                "model_type": "olmoe",
                "hidden_size": 128,
                "num_hidden_layers": 4,
                "intermediate_size": 128,
                "num_attention_heads": 2,
                "rms_norm_eps": 1e-5,
                "vocab_size": 1000,
                "num_experts": 4,
                "num_experts_per_tok": 2,
            },
            {
                "model_type": "pixtral",
                "text_config": {
                    "model_type": "llama",
                    "hidden_size": 1024,
                    "num_hidden_layers": 4,
                    "intermediate_size": 2048,
                    "num_attention_heads": 4,
                    "rms_norm_eps": 1e-5,
                    "vocab_size": 1000,
                },
                "num_hidden_layers": 4,
                "vocab_size": 1000,
            },
            {
                "model_type": "qwen3_vl_moe",
                "text_config": {
                    "model_type": "qwen3_moe",
                    "hidden_size": 128,
                    "num_hidden_layers": 4,
                    "intermediate_size": 256,
                    "num_attention_heads": 4,
                    "num_key_value_heads": 2,
                    "rms_norm_eps": 1e-5,
                    "head_dim": 32,
                    "vocab_size": 1000,
                    "decoder_sparse_step": 1,
                    "mlp_only_layers": [],
                    "num_experts_per_tok": 2,
                    "num_experts": 4,
                    "moe_intermediate_size": 128,
                    "rope_theta": 1000,
                    "max_position_embeddings": 1000,
                    "tie_word_embeddings": False,
                    "norm_topk_prob": True,
                },
                "num_hidden_layers": 4,
                "vocab_size": 1000,
            },
            {
                "model_type": "qwen3_vl",
                "text_config": {
                    "model_type": "qwen3",
                    "hidden_size": 128,
                    "num_hidden_layers": 4,
                    "intermediate_size": 256,
                    "num_attention_heads": 4,
                    "num_key_value_heads": 2,
                    "rms_norm_eps": 1e-5,
                    "vocab_size": 1000,
                    "head_dim": 32,
                    "max_position_embeddings": 1000,
                    "tie_word_embeddings": False,
                    "rope_theta": 1000,
                },
                "num_hidden_layers": 4,
                "vocab_size": 1000,
            },
            {
                "model_type": "seed_oss",
                "hidden_size": 128,
                "num_hidden_layers": 4,
                "intermediate_size": 128,
                "num_attention_heads": 2,
                "rms_norm_eps": 1e-5,
                "vocab_size": 1000,
                "num_key_value_heads": 2,
                "head_dim": 64,
            },
            {
                "model_type": "Klear",
                "hidden_size": 128,
                "num_hidden_layers": 4,
                "intermediate_size": 128,
                "num_attention_heads": 4,
                "attention_bias": False,
                "mlp_only_layers": [0],
                "num_experts": 4,
                "num_experts_per_tok": 2,
                "decoder_sparse_step": 2,
                "n_shared_experts": 1,
                "moe_intermediate_size": 128,
                "rms_norm_eps": 1e-5,
                "vocab_size": 1000,
                "num_key_value_heads": 4,
                "rope_theta": 1000.0,
                "max_position_embeddings": 1000,
                "norm_topk_prob": True,
            },
            {
                "model_type": "lille-130m",
                "block_size": 128,
                "num_hidden_layers": 4,
                "n_layer": 4,
                "n_head": 4,
                "n_kv_heads": 4,
                "n_embd": 128,
                "vocab_size": 1000,
                "rope_theta": 1000,
                "layer_norm_eps": 1e-5,
            },
            {
                "model_type": "granitemoehybrid",
                "vocab_size": 1000,
                "hidden_size": 128,
                "intermediate_size": 128,
                "num_hidden_layers": 4,
                "max_position_embeddings": 1000,
                "num_attention_heads": 8,
                "num_key_value_heads": 4,
                "attention_bias": False,
                "embedding_multiplier": 1.0,
                "attention_multiplier": 1.0,
                "logits_scaling": 1.0,
                "residual_multiplier": 1.0,
                "num_local_experts": 8,
                "num_experts_per_tok": 2,
                "shared_intermediate_size": 128,
                "mamba_n_heads": 8,
                "mamba_d_head": 16,
                "mamba_proj_bias": False,
                "mamba_d_state": 128,
                "mamba_d_conv": 4,
                "mamba_n_groups": 1,
                "mamba_conv_bias": False,
                "layer_types": ["mamba", "attention", "mamba", "attention"],
                "rms_norm_eps": 1e-5,
                "rope_theta": 1000.0,
            },
            {
                "model_type": "glm",
                "hidden_size": 128,
                "num_hidden_layers": 4,
                "intermediate_size": 128,
                "num_attention_heads": 4,
                "rms_norm_eps": 1e-5,
                "vocab_size": 1000,
                "head_dim": 32,
                "num_key_value_heads": 2,
            },
            {
                "model_type": "llama4_text",
                "hidden_size": 128,
                "num_hidden_layers": 4,
                "intermediate_size": 128,
                "num_attention_heads": 4,
                "rms_norm_eps": 1e-5,
                "vocab_size": 1000,
                "head_dim": 32,
                "num_key_value_heads": 2,
                "intermediate_size_mlp": 128,
                "rope_theta": 1000.0,
                "head_dim": 8,
                "tie_word_embeddings": False,
                "no_rope_layers": [0, 0, 1, 1],
                "use_qk_norm": True,
            },
            {
                "model_type": "mamba2",
                "num_heads": 8,
                "head_dim": 16,
                "vocab_size": 1000,
                "hidden_size": 128,
                "intermediate_size": 128,
                "state_size": 32,
                "num_hidden_layers": 4,
                "layer_norm_epsilon": 1e-4,
                "conv_kernel": 3,
                "n_groups": 4,
                "use_bias": False,
                "use_conv_bias": False,
                "chunk_size": 32,
                "tie_word_embeddings": True,
                "time_step_limit": (0.01, 10),
                "time_step_rank": "auto",
            },
            {
                "model_type": "olmo3",
                "num_heads": 8,
                "head_dim": 16,
                "vocab_size": 1000,
                "hidden_size": 128,
                "intermediate_size": 128,
                "num_attention_heads": 8,
                "rope_theta": 1000,
                "num_hidden_layers": 8,
                "rms_norm_eps": 1e-4,
                "sliding_window": 128,
                "tie_word_embeddings": True,
                "max_position_embeddings": 1000,
            },
            {
                "model_type": "jamba",
                "hidden_size": 128,
                "intermediate_size": 128,
                "num_hidden_layers": 8,
                "num_attention_heads": 4,
                "num_key_value_heads": 2,
                "attn_layer_offset": 1,
                "attn_layer_period": 2,
                "expert_layer_offset": 1,
                "expert_layer_period": 2,
                "mamba_d_conv": 4,
                "mamba_d_state": 128,
                "mamba_expand": 128,
                "num_experts": 4,
                "num_experts_per_tok": 2,
                "rms_norm_eps": 1e-5,
                "max_position_embeddings": 1000,
                "vocab_size": 1000,
            },
            {
                "model_type": "nanochat",
                "hidden_size": 1280,
                "num_hidden_layers": 20,
                "vocab_size": 32,
                "intermediate_size": 128,
            },
            {
<<<<<<< HEAD
                "model_type": "llada2_moe",
                "hidden_size": 128,
                "intermediate_size": 256,
                "max_position_embeddings": 1000,
                "moe_intermediate_size": 256,
                "num_experts": 4,
                "num_shared_experts": 1,
                "norm_topk_prob": True,
                "num_attention_heads": 4,
                "num_experts_per_tok": 2,
                "num_hidden_layers": 4,
                "num_key_value_heads": 2,
                "rms_norm_eps": 1e-5,
                "rope_theta": 1000,
                "vocab_size": 1000,
                "first_k_dense_replace": 2,
                "routed_scaling_factor": 1.0,
                "score_function": "sigmoid",
                "n_group": 2,
                "topk_group": 1,
=======
                "model_type": "minimax",
                "hidden_size": 128,
                "intermediate_size": 128,
                "num_attention_heads": 8,
                "num_key_value_heads": 8,
                "max_position_embeddings": 1000,
                "num_experts_per_tok": 2,
                "num_local_experts": 8,
                "shared_intermediate_size": 128,
                "num_hidden_layers": 4,
                "rms_norm_eps": 1e-4,
                "rope_theta": 1000,
                "rotary_dim": 16,
                "vocab_size": 1000,
>>>>>>> 663b822d
            },
        ]
        for config in test_configs:
            model_type = config["model_type"]
            with self.subTest(f"Testing {model_type}", model_type=model_type):
                arch = importlib.import_module(f"mlx_lm.models.{model_type}")
                args = arch.ModelArgs.from_dict(config)
                model = arch.Model(args)
                self.model_test_runner(
                    model,
                    args.model_type,
                    config["vocab_size"],
                    config["num_hidden_layers"],
                )

    def test_ssm(self):
        for batch_size in [1, 2]:
            for n_group in [1, 4]:
                num_heads = 48
                head_dim = 64
                state_dim = 128

                hidden_states = mx.random.normal(
                    shape=(batch_size, 1, num_heads, head_dim)
                )
                B = mx.random.normal(shape=(batch_size, 1, n_group, state_dim))
                C = mx.random.normal(shape=(batch_size, 1, n_group, state_dim))
                dt = mx.random.normal(shape=(batch_size, 1, num_heads))
                dt_bias = mx.random.normal(shape=(num_heads,))
                A_log = mx.random.normal(shape=(num_heads,))
                D = mx.random.normal(shape=(num_heads,))
                state = mx.random.normal(
                    shape=(batch_size, num_heads, head_dim, state_dim)
                )

                out, out_state = ssm_attn(
                    hidden_states, A_log, B, C, D, dt, dt_bias, state
                )
                out_c, out_state_c = ssm_update(
                    hidden_states, A_log, B, C, D, dt, dt_bias, state
                )
                self.assertTrue(mx.allclose(out, out_c, atol=1e-4, rtol=1e-4))
                self.assertTrue(
                    mx.allclose(out_state, out_state_c, atol=1e-4, rtol=1e-4)
                )

    def test_ssm_masked(self):
        batch_size = 1
        n_group = 1
        num_heads = 48
        head_dim = 64
        state_dim = 128
        seq_len = 4
        pad = 2

        hidden_states = mx.random.normal(
            shape=(batch_size, seq_len + pad, num_heads, head_dim)
        )
        B = mx.random.normal(shape=(batch_size, seq_len + pad, n_group, state_dim))
        C = mx.random.normal(shape=(batch_size, seq_len + pad, n_group, state_dim))
        dt = mx.random.normal(shape=(batch_size, seq_len + pad, num_heads))
        dt_bias = mx.random.normal(shape=(num_heads,))
        A_log = mx.random.normal(shape=(num_heads,))
        D = mx.random.normal(shape=(num_heads,))
        out, out_state = ssm_attn(
            hidden_states[:, pad:],
            A_log,
            B[:, pad:],
            C[:, pad:],
            D,
            dt[:, pad:],
            dt_bias,
        )
        mask = mx.array([[False] * pad + [True] * seq_len])
        out_m, out_state_m = ssm_attn(
            hidden_states, A_log, B, C, D, dt, dt_bias, mask=mask
        )
        out_m = out_m[:, pad:]
        self.assertTrue(mx.allclose(out, out_m, atol=1e-4, rtol=1e-4))
        self.assertTrue(mx.allclose(out_state, out_state_m, atol=1e-4, rtol=1e-4))

    def test_gated_delta(self):
        mx.random.seed(0)
        for B in [1, 2]:
            for T in [1, 2]:
                Hk = 16
                Hv = 32
                Dk = 128
                Dv = 128

                q = mx.random.normal(shape=(B, T, Hk, Dk))
                k = mx.random.normal(shape=(B, T, Hk, Dk))
                v = mx.random.normal(shape=(B, T, Hv, Dv))
                g = mx.random.uniform(shape=(B, T, Hv))
                beta = mx.random.uniform(shape=(B, T, Hv))
                state = mx.random.normal(shape=(B, Hv, Dk, Dv))

                y_op, st_op = gated_delta_ops(q, k, v, g, beta, state)
                y_c, st_c = gated_delta_kernel(q, k, v, g, beta, state)
                self.assertTrue(mx.allclose(y_op, y_c, rtol=1e-4, atol=1e-4))
                self.assertTrue(mx.allclose(st_op, st_c, rtol=1e-4, atol=1e-4))

    def test_gated_delta_masked(self):
        B = 1
        T = 3
        Hk = 16
        Hv = 32
        Dk = 128
        Dv = 128

        mx.random.seed(0)
        q = mx.random.normal(shape=(B, T, Hk, Dk))
        k = mx.random.normal(shape=(B, T, Hk, Dk))
        v = mx.random.normal(shape=(B, T, Hv, Dv))
        g = mx.random.normal(shape=(B, T, Hv))
        mask = mx.array([[False, True, True]])
        beta = mx.random.normal(shape=(B, T, Hv))
        state = mx.random.normal(shape=(B, Hv, Dk, Dv))

        y_gt, st_gt = gated_delta_ops(
            q[:, 1:],
            k[:, 1:],
            v[:, 1:],
            g[:, 1:],
            beta[:, 1:],
            state,
        )
        for fn in [gated_delta_ops, gated_delta_kernel]:
            y, st = fn(q, k, v, g, beta, state, mask)
            y = y[:, 1:]
            self.assertTrue(mx.allclose(y, y_gt, rtol=1e-4, atol=1e-4))
            self.assertTrue(mx.allclose(st, st_gt, rtol=1e-4, atol=1e-3))


if __name__ == "__main__":
    unittest.main()<|MERGE_RESOLUTION|>--- conflicted
+++ resolved
@@ -1970,7 +1970,6 @@
                 "intermediate_size": 128,
             },
             {
-<<<<<<< HEAD
                 "model_type": "llada2_moe",
                 "hidden_size": 128,
                 "intermediate_size": 256,
@@ -1991,7 +1990,8 @@
                 "score_function": "sigmoid",
                 "n_group": 2,
                 "topk_group": 1,
-=======
+            },
+            {
                 "model_type": "minimax",
                 "hidden_size": 128,
                 "intermediate_size": 128,
@@ -2006,7 +2006,6 @@
                 "rope_theta": 1000,
                 "rotary_dim": 16,
                 "vocab_size": 1000,
->>>>>>> 663b822d
             },
         ]
         for config in test_configs:
